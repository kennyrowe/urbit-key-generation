{
  "name": "urbit-keygen",
  "version": "1.0.0",
  "description": "Wrapper functions for key generation according to the Urbit hierarchical wallet design.",
  "main": "dist/index.js",
  "scripts": {
    "test": "jest --coverage test",
    "build": "mkdir dist && browserify src/index.js -s urbit-keygen > dist/index.js"
  },
  "repository": {
    "type": "git",
    "url": "git+https://github.com/urbit/keygen-js.git"
  },
  "keywords": [
    "urbit"
  ],
  "author": "Tlon",
  "license": "MIT",
  "bugs": {
    "url": "https://github.com/urbit/keygen-js/issues"
  },
  "homepage": "https://github.com/urbit/keygen-js#readme",
  "dependencies": {
<<<<<<< HEAD
    "argon2-wasm": "github:urbit/argon2-wasm.git#a7abad4",
    "bip32": "^1.0.2",
    "hmac-drbg": "^1.0.1",
=======
    "argon2-wasm": "git+https://git@github.com/urbit/argon2-wasm.git",
    "bip32": "github:bitcoinjs/bip32",
>>>>>>> 7721d45e
    "isomorphic-webcrypto": "^1.6.0",
    "tweetnacl": "^1.0.0"
  },
  "devDependencies": {
    "@babel/core": "^7.0.0",
<<<<<<< HEAD
    "@babel/preset-env": "^7.0.0",
    "babel-core": "^7.0.0-bridge.0",
    "babel-jest": "^23.4.2",
    "jest": "^23.5.0",
    "regenerator-runtime": "^0.12.1"
=======
    "@babel/preset-env": "^7.0.0-beta.34",
    "babel-core": "^7.0.0-bridge.0",
    "babel-jest": "^23.4.2",
    "gulp": "github:gulpjs/gulp#4.0",
    "jest": "^23.5.0",
    "regenerator-runtime": "^0.12.1",
    "rollup-plugin-babel": "github:rollup/rollup-plugin-babel",
    "rollup-plugin-commonjs": "^8.3.0",
    "rollup-plugin-json": "^3.0.0",
    "rollup-plugin-node-builtins": "^2.1.2",
    "rollup-plugin-node-globals": "^1.2.1",
    "rollup-plugin-node-resolve": "^3.4.0",
    "rollup-plugin-replace": "^2.0.0",
    "rollup-plugin-root-import": "^0.2.3",
    "rollup-stream": "^1.24.1",
    "vinyl-source-stream": "^2.0.0"
>>>>>>> 7721d45e
  }
}<|MERGE_RESOLUTION|>--- conflicted
+++ resolved
@@ -21,42 +21,14 @@
   },
   "homepage": "https://github.com/urbit/keygen-js#readme",
   "dependencies": {
-<<<<<<< HEAD
     "argon2-wasm": "github:urbit/argon2-wasm.git#a7abad4",
     "bip32": "^1.0.2",
     "hmac-drbg": "^1.0.1",
-=======
-    "argon2-wasm": "git+https://git@github.com/urbit/argon2-wasm.git",
-    "bip32": "github:bitcoinjs/bip32",
->>>>>>> 7721d45e
     "isomorphic-webcrypto": "^1.6.0",
     "tweetnacl": "^1.0.0"
   },
   "devDependencies": {
-    "@babel/core": "^7.0.0",
-<<<<<<< HEAD
-    "@babel/preset-env": "^7.0.0",
-    "babel-core": "^7.0.0-bridge.0",
-    "babel-jest": "^23.4.2",
     "jest": "^23.5.0",
     "regenerator-runtime": "^0.12.1"
-=======
-    "@babel/preset-env": "^7.0.0-beta.34",
-    "babel-core": "^7.0.0-bridge.0",
-    "babel-jest": "^23.4.2",
-    "gulp": "github:gulpjs/gulp#4.0",
-    "jest": "^23.5.0",
-    "regenerator-runtime": "^0.12.1",
-    "rollup-plugin-babel": "github:rollup/rollup-plugin-babel",
-    "rollup-plugin-commonjs": "^8.3.0",
-    "rollup-plugin-json": "^3.0.0",
-    "rollup-plugin-node-builtins": "^2.1.2",
-    "rollup-plugin-node-globals": "^1.2.1",
-    "rollup-plugin-node-resolve": "^3.4.0",
-    "rollup-plugin-replace": "^2.0.0",
-    "rollup-plugin-root-import": "^0.2.3",
-    "rollup-stream": "^1.24.1",
-    "vinyl-source-stream": "^2.0.0"
->>>>>>> 7721d45e
   }
 }